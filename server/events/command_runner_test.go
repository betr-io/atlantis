--- conflicted
+++ resolved
@@ -60,16 +60,13 @@
 	projectCommandRunner = mocks.NewMockProjectCommandRunner()
 	workingDir = mocks.NewMockWorkingDir()
 	pendingPlanFinder = mocks.NewMockPendingPlanFinder()
-<<<<<<< HEAD
 
 	tmp, cleanup := TempDir(t)
 	defer cleanup()
 	defaultBoltDB, err := db.New(tmp)
 	Ok(t, err)
 
-=======
 	drainer = &events.Drainer{}
->>>>>>> 25cd66da
 	When(logger.GetLevel()).ThenReturn(logging.Info)
 	When(logger.NewLogger("runatlantis/atlantis#1", true, logging.Info)).
 		ThenReturn(pullLogger)
@@ -89,11 +86,8 @@
 		PendingPlanFinder:        pendingPlanFinder,
 		WorkingDir:               workingDir,
 		DisableApplyAll:          false,
-<<<<<<< HEAD
 		DB:                       defaultBoltDB,
-=======
 		Drainer:                  drainer,
->>>>>>> 25cd66da
 	}
 	return vcsClient
 }
@@ -256,7 +250,6 @@
 	pendingPlanFinder.VerifyWasCalledOnce().DeletePlans(tmp)
 }
 
-<<<<<<< HEAD
 func TestApplyWithAutoMerge_VSCMerge(t *testing.T) {
 	t.Log("if \"atlantis apply\" is run with automerge then a VCS merge is performed")
 
@@ -309,7 +302,7 @@
 		ThenReturn(tmp, nil)
 	ch.RunCommentCommand(fixtures.GithubRepo, &fixtures.GithubRepo, &pull, fixtures.User, fixtures.Pull.Num, &events.CommentCommand{Name: models.ApplyCommand})
 	vcsClient.VerifyWasCalled(Never()).MergePull(matchers.AnyModelsPullRequest())
-=======
+
 func TestRunCommentCommand_DrainOngoing(t *testing.T) {
 	t.Log("if drain is ongoing then a message should be displayed")
 	vcsClient := setup(t)
@@ -342,5 +335,4 @@
 	ch.RunAutoplanCommand(fixtures.GithubRepo, fixtures.GithubRepo, fixtures.Pull, fixtures.User)
 	projectCommandBuilder.VerifyWasCalledOnce().BuildAutoplanCommands(matchers.AnyPtrToEventsCommandContext())
 	Equals(t, 0, drainer.GetStatus().InProgressOps)
->>>>>>> 25cd66da
 }