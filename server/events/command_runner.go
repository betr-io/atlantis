// Copyright 2017 HootSuite Media Inc.
//
// Licensed under the Apache License, Version 2.0 (the License);
// you may not use this file except in compliance with the License.
// You may obtain a copy of the License at
//    http://www.apache.org/licenses/LICENSE-2.0
// Unless required by applicable law or agreed to in writing, software
// distributed under the License is distributed on an AS IS BASIS,
// WITHOUT WARRANTIES OR CONDITIONS OF ANY KIND, either express or implied.
// See the License for the specific language governing permissions and
// limitations under the License.
// Modified hereafter by contributors to runatlantis/atlantis.

package events

import (
	"fmt"
	"sync"

	"github.com/google/go-github/v28/github"
	"github.com/mcdafydd/go-azuredevops/azuredevops"
	"github.com/pkg/errors"
	"github.com/remeh/sizedwaitgroup"
	"github.com/runatlantis/atlantis/server/events/db"
	"github.com/runatlantis/atlantis/server/events/models"
	"github.com/runatlantis/atlantis/server/events/vcs"
	"github.com/runatlantis/atlantis/server/logging"
	"github.com/runatlantis/atlantis/server/recovery"
	gitlab "github.com/xanzy/go-gitlab"
)

//go:generate pegomock generate -m --use-experimental-model-gen --package mocks -o mocks/mock_command_runner.go CommandRunner

// CommandRunner is the first step after a command request has been parsed.
type CommandRunner interface {
	// RunCommentCommand is the first step after a command request has been parsed.
	// It handles gathering additional information needed to execute the command
	// and then calling the appropriate services to finish executing the command.
	RunCommentCommand(baseRepo models.Repo, maybeHeadRepo *models.Repo, maybePull *models.PullRequest, user models.User, pullNum int, cmd *CommentCommand)
	RunAutoplanCommand(baseRepo models.Repo, headRepo models.Repo, pull models.PullRequest, user models.User)
}

//go:generate pegomock generate -m --use-experimental-model-gen --package mocks -o mocks/mock_github_pull_getter.go GithubPullGetter

// GithubPullGetter makes API calls to get pull requests.
type GithubPullGetter interface {
	// GetPullRequest gets the pull request with id pullNum for the repo.
	GetPullRequest(repo models.Repo, pullNum int) (*github.PullRequest, error)
}

//go:generate pegomock generate -m --use-experimental-model-gen --package mocks -o mocks/mock_azuredevops_pull_getter.go AzureDevopsPullGetter

// AzureDevopsPullGetter makes API calls to get pull requests.
type AzureDevopsPullGetter interface {
	// GetPullRequest gets the pull request with id pullNum for the repo.
	GetPullRequest(repo models.Repo, pullNum int) (*azuredevops.GitPullRequest, error)
}

//go:generate pegomock generate -m --use-experimental-model-gen --package mocks -o mocks/mock_gitlab_merge_request_getter.go GitlabMergeRequestGetter

// GitlabMergeRequestGetter makes API calls to get merge requests.
type GitlabMergeRequestGetter interface {
	// GetMergeRequest gets the pull request with the id pullNum for the repo.
	GetMergeRequest(repoFullName string, pullNum int) (*gitlab.MergeRequest, error)
}

// DefaultCommandRunner is the first step when processing a comment command.
type DefaultCommandRunner struct {
	VCSClient                vcs.Client
	GithubPullGetter         GithubPullGetter
	AzureDevopsPullGetter    AzureDevopsPullGetter
	GitlabMergeRequestGetter GitlabMergeRequestGetter
	CommitStatusUpdater      CommitStatusUpdater
	DisableApplyAll          bool
	EventParser              EventParsing
	MarkdownRenderer         *MarkdownRenderer
	Logger                   logging.SimpleLogging
	// AllowForkPRs controls whether we operate on pull requests from forks.
	AllowForkPRs bool
	// ParallelPlansPoolSize controls the size of the wait group used to run
	// parallel plans (if enabled).
	ParallelPlansPoolSize int
	// AllowForkPRsFlag is the name of the flag that controls fork PR's. We use
	// this in our error message back to the user on a forked PR so they know
	// how to enable this functionality.
	AllowForkPRsFlag string
	// HidePrevPlanComments will hide previous plan comments to declutter PRs.
	HidePrevPlanComments bool
	// SilenceForkPRErrors controls whether to comment on Fork PRs when AllowForkPRs = False
	SilenceForkPRErrors bool
	// SilenceForkPRErrorsFlag is the name of the flag that controls fork PR's. We use
	// this in our error message back to the user on a forked PR so they know
	// how to disable error comment
	SilenceForkPRErrorsFlag string
	// SilenceVCSStatusNoPlans is whether autoplan should set commit status if no plans
	// are found
	SilenceVCSStatusNoPlans bool
	ProjectCommandBuilder   ProjectCommandBuilder
	ProjectCommandRunner    ProjectCommandRunner
	// GlobalAutomerge is true if we should automatically merge pull requests if all
	// plans have been successfully applied. This is set via a CLI flag.
	GlobalAutomerge   bool
	PendingPlanFinder PendingPlanFinder
	WorkingDir        WorkingDir
	DB                *db.BoltDB
}

// RunAutoplanCommand runs plan when a pull request is opened or updated.
func (c *DefaultCommandRunner) RunAutoplanCommand(baseRepo models.Repo, headRepo models.Repo, pull models.PullRequest, user models.User) {
	log := c.buildLogger(baseRepo.FullName, pull.Num)
	defer c.logPanics(baseRepo, pull.Num, log)
	ctx := &CommandContext{
		User:     user,
		Log:      log,
		Pull:     pull,
		HeadRepo: headRepo,
		BaseRepo: baseRepo,
	}
	if !c.validateCtxAndComment(ctx) {
		return
	}

	projectCmds, err := c.ProjectCommandBuilder.BuildAutoplanCommands(ctx)
	if err != nil {
		if statusErr := c.CommitStatusUpdater.UpdateCombined(ctx.BaseRepo, ctx.Pull, models.FailedCommitStatus, models.PlanCommand); statusErr != nil {
			ctx.Log.Warn("unable to update commit status: %s", statusErr)
		}

		c.updatePull(ctx, AutoplanCommand{}, CommandResult{Error: err})
		return
	}
	if len(projectCmds) == 0 {
		log.Info("determined there was no project to run plan in")
		if !c.SilenceVCSStatusNoPlans {
			// If there were no projects modified, we set a successful commit status
			// with 0/0 projects planned successfully because some users require
			// the Atlantis status to be passing for all pull requests.
			ctx.Log.Debug("setting VCS status to success with no projects found")
			if err := c.CommitStatusUpdater.UpdateCombinedCount(baseRepo, pull, models.SuccessCommitStatus, models.PlanCommand, 0, 0); err != nil {
				ctx.Log.Warn("unable to update commit status: %s", err)
			}
		}
		return
	}

<<<<<<< HEAD
	// Run our plan commands in parallel if enabled
	var result CommandResult
	if c.parallelPlansEnabled(ctx, projectCmds) {
		ctx.Log.Info("Running plans in parallel")
		result = c.runProjectCmdsParallel(projectCmds, models.PlanCommand)
	} else {
		result = c.runProjectCmds(projectCmds, models.PlanCommand)
	}

=======
	// At this point we are sure Atlantis has work to do, so set commit status to pending
	if err := c.CommitStatusUpdater.UpdateCombined(ctx.BaseRepo, ctx.Pull, models.PendingCommitStatus, models.PlanCommand); err != nil {
		ctx.Log.Warn("unable to update commit status: %s", err)
	}

	result := c.runProjectCmds(projectCmds, models.PlanCommand)
>>>>>>> 541d25d8
	if c.automergeEnabled(ctx, projectCmds) && result.HasErrors() {
		ctx.Log.Info("deleting plans because there were errors and automerge requires all plans succeed")
		c.deletePlans(ctx)
		result.PlansDeleted = true
	}
	c.updatePull(ctx, AutoplanCommand{}, result)
	pullStatus, err := c.updateDB(ctx, ctx.Pull, result.ProjectResults)
	if err != nil {
		c.Logger.Err("writing results: %s", err)
	}

	c.updateCommitStatus(ctx, models.PlanCommand, pullStatus)
}

// RunCommentCommand executes the command.
// We take in a pointer for maybeHeadRepo because for some events there isn't
// enough data to construct the Repo model and callers might want to wait until
// the event is further validated before making an additional (potentially
// wasteful) call to get the necessary data.
func (c *DefaultCommandRunner) RunCommentCommand(baseRepo models.Repo, maybeHeadRepo *models.Repo, maybePull *models.PullRequest, user models.User, pullNum int, cmd *CommentCommand) {
	log := c.buildLogger(baseRepo.FullName, pullNum)
	defer c.logPanics(baseRepo, pullNum, log)

	if c.DisableApplyAll && cmd.Name == models.ApplyCommand && !cmd.IsForSpecificProject() {
		log.Info("ignoring apply command without flags since apply all is disabled")
		if err := c.VCSClient.CreateComment(baseRepo, pullNum, applyAllDisabledComment); err != nil {
			log.Err("unable to comment on pull request: %s", err)
		}
		return
	}

	var headRepo models.Repo
	if maybeHeadRepo != nil {
		headRepo = *maybeHeadRepo
	}

	var err error
	var pull models.PullRequest
	switch baseRepo.VCSHost.Type {
	case models.Github:
		pull, headRepo, err = c.getGithubData(baseRepo, pullNum)
	case models.Gitlab:
		pull, err = c.getGitlabData(baseRepo, pullNum)
	case models.BitbucketCloud, models.BitbucketServer:
		if maybePull == nil {
			err = errors.New("pull request should not be nil–this is a bug")
			break
		}
		pull = *maybePull
	case models.AzureDevops:
		pull, headRepo, err = c.getAzureDevopsData(baseRepo, pullNum)
	default:
		err = errors.New("Unknown VCS type–this is a bug")
	}
	if err != nil {
		log.Err(err.Error())
		if commentErr := c.VCSClient.CreateComment(baseRepo, pullNum, fmt.Sprintf("`Error: %s`", err)); commentErr != nil {
			log.Err("unable to comment: %s", commentErr)
		}
		return
	}
	ctx := &CommandContext{
		User:     user,
		Log:      log,
		Pull:     pull,
		HeadRepo: headRepo,
		BaseRepo: baseRepo,
	}
	if !c.validateCtxAndComment(ctx) {
		return
	}

	if cmd.CommandName() == models.ApplyCommand {
		// Get the mergeable status before we set any build statuses of our own.
		// We do this here because when we set a "Pending" status, if users have
		// required the Atlantis status checks to pass, then we've now changed
		// the mergeability status of the pull request.
		ctx.PullMergeable, err = c.VCSClient.PullIsMergeable(baseRepo, pull)
		if err != nil {
			// On error we continue the request with mergeable assumed false.
			// We want to continue because not all apply's will need this status,
			// only if they rely on the mergeability requirement.
			ctx.PullMergeable = false
			ctx.Log.Warn("unable to get mergeable status: %s. Continuing with mergeable assumed false", err)
		}
		ctx.Log.Info("pull request mergeable status: %t", ctx.PullMergeable)
	}

	if err = c.CommitStatusUpdater.UpdateCombined(baseRepo, pull, models.PendingCommitStatus, cmd.CommandName()); err != nil {
		ctx.Log.Warn("unable to update commit status: %s", err)
	}

	var projectCmds []models.ProjectCommandContext
	switch cmd.Name {
	case models.PlanCommand:
		projectCmds, err = c.ProjectCommandBuilder.BuildPlanCommands(ctx, cmd)
	case models.ApplyCommand:
		projectCmds, err = c.ProjectCommandBuilder.BuildApplyCommands(ctx, cmd)
	default:
		ctx.Log.Err("failed to determine desired command, neither plan nor apply")
		return
	}
	if err != nil {
		if statusErr := c.CommitStatusUpdater.UpdateCombined(ctx.BaseRepo, ctx.Pull, models.FailedCommitStatus, cmd.CommandName()); statusErr != nil {
			ctx.Log.Warn("unable to update commit status: %s", statusErr)
		}
		c.updatePull(ctx, cmd, CommandResult{Error: err})
		return
	}

	// Run our plan commands in parallel if enabled
	var result CommandResult
	if cmd.Name == models.PlanCommand && c.parallelPlansEnabled(ctx, projectCmds) {
		ctx.Log.Info("Running plans in parallel")
		result = c.runProjectCmdsParallel(projectCmds, cmd.Name)
	} else {
		result = c.runProjectCmds(projectCmds, cmd.Name)
	}
	if cmd.Name == models.PlanCommand && c.automergeEnabled(ctx, projectCmds) && result.HasErrors() {
		ctx.Log.Info("deleting plans because there were errors and automerge requires all plans succeed")
		c.deletePlans(ctx)
		result.PlansDeleted = true
	}
	c.updatePull(
		ctx,
		cmd,
		result)

	pullStatus, err := c.updateDB(ctx, pull, result.ProjectResults)
	if err != nil {
		c.Logger.Err("writing results: %s", err)
		return
	}

	c.updateCommitStatus(ctx, cmd.Name, pullStatus)

	if cmd.Name == models.ApplyCommand && c.automergeEnabled(ctx, projectCmds) {
		c.automerge(ctx, pullStatus)
	}
}

func (c *DefaultCommandRunner) updateCommitStatus(ctx *CommandContext, cmd models.CommandName, pullStatus models.PullStatus) {
	var numSuccess int
	var status models.CommitStatus

	if cmd == models.PlanCommand {
		// We consider anything that isn't a plan error as a plan success.
		// For example, if there is an apply error, that means that at least a
		// plan was generated successfully.
		numSuccess = len(pullStatus.Projects) - pullStatus.StatusCount(models.ErroredPlanStatus)
		status = models.SuccessCommitStatus
		if numSuccess != len(pullStatus.Projects) {
			status = models.FailedCommitStatus
		}
	} else {
		numSuccess = pullStatus.StatusCount(models.AppliedPlanStatus)

		numErrored := pullStatus.StatusCount(models.ErroredApplyStatus)
		status = models.SuccessCommitStatus
		if numErrored > 0 {
			status = models.FailedCommitStatus
		} else if numSuccess < len(pullStatus.Projects) {
			// If there are plans that haven't been applied yet, we'll use a pending
			// status.
			status = models.PendingCommitStatus
		}
	}

	if err := c.CommitStatusUpdater.UpdateCombinedCount(ctx.BaseRepo, ctx.Pull, status, cmd, numSuccess, len(pullStatus.Projects)); err != nil {
		ctx.Log.Warn("unable to update commit status: %s", err)
	}
}

func (c *DefaultCommandRunner) automerge(ctx *CommandContext, pullStatus models.PullStatus) {
	// We only automerge if all projects have been successfully applied.
	for _, p := range pullStatus.Projects {
		if p.Status != models.AppliedPlanStatus {
			ctx.Log.Info("not automerging because project at dir %q, workspace %q has status %q", p.RepoRelDir, p.Workspace, p.Status.String())
			return
		}
	}

	// Comment that we're automerging the pull request.
	if err := c.VCSClient.CreateComment(ctx.BaseRepo, ctx.Pull.Num, automergeComment); err != nil {
		ctx.Log.Err("failed to comment about automerge: %s", err)
		// Commenting isn't required so continue.
	}

	// Make the API call to perform the merge.
	ctx.Log.Info("automerging pull request")
	err := c.VCSClient.MergePull(ctx.Pull)

	if err != nil {
		ctx.Log.Err("automerging failed: %s", err)

		failureComment := fmt.Sprintf("Automerging failed:\n```\n%s\n```", err)
		if commentErr := c.VCSClient.CreateComment(ctx.BaseRepo, ctx.Pull.Num, failureComment); commentErr != nil {
			ctx.Log.Err("failed to comment about automerge failing: %s", err)
		}
	}
}

func (c *DefaultCommandRunner) runProjectCmdsParallel(cmds []models.ProjectCommandContext, cmdName models.CommandName) CommandResult {
	var results []models.ProjectResult
	mux := &sync.Mutex{}

	wg := sizedwaitgroup.New(c.ParallelPlansPoolSize)
	for _, pCmd := range cmds {
		pCmd := pCmd
		var execute func()
		wg.Add()

		switch cmdName {
		case models.PlanCommand:
			execute = func() {
				defer wg.Done()
				res := c.ProjectCommandRunner.Plan(pCmd)
				mux.Lock()
				results = append(results, res)
				mux.Unlock()
			}
		case models.ApplyCommand:
			execute = func() {
				defer wg.Done()
				res := c.ProjectCommandRunner.Apply(pCmd)
				mux.Lock()
				results = append(results, res)
				mux.Unlock()
			}
		}
		go execute()
	}

	wg.Wait()
	return CommandResult{ProjectResults: results}
}

func (c *DefaultCommandRunner) runProjectCmds(cmds []models.ProjectCommandContext, cmdName models.CommandName) CommandResult {
	var results []models.ProjectResult
	for _, pCmd := range cmds {
		var res models.ProjectResult
		switch cmdName {
		case models.PlanCommand:
			res = c.ProjectCommandRunner.Plan(pCmd)
		case models.ApplyCommand:
			res = c.ProjectCommandRunner.Apply(pCmd)
		}
		results = append(results, res)
	}
	return CommandResult{ProjectResults: results}
}

func (c *DefaultCommandRunner) getGithubData(baseRepo models.Repo, pullNum int) (models.PullRequest, models.Repo, error) {
	if c.GithubPullGetter == nil {
		return models.PullRequest{}, models.Repo{}, errors.New("Atlantis not configured to support GitHub")
	}
	ghPull, err := c.GithubPullGetter.GetPullRequest(baseRepo, pullNum)
	if err != nil {
		return models.PullRequest{}, models.Repo{}, errors.Wrap(err, "making pull request API call to GitHub")
	}
	pull, _, headRepo, err := c.EventParser.ParseGithubPull(ghPull)
	if err != nil {
		return pull, headRepo, errors.Wrap(err, "extracting required fields from comment data")
	}
	return pull, headRepo, nil
}

func (c *DefaultCommandRunner) getGitlabData(baseRepo models.Repo, pullNum int) (models.PullRequest, error) {
	if c.GitlabMergeRequestGetter == nil {
		return models.PullRequest{}, errors.New("Atlantis not configured to support GitLab")
	}
	mr, err := c.GitlabMergeRequestGetter.GetMergeRequest(baseRepo.FullName, pullNum)
	if err != nil {
		return models.PullRequest{}, errors.Wrap(err, "making merge request API call to GitLab")
	}
	pull := c.EventParser.ParseGitlabMergeRequest(mr, baseRepo)
	return pull, nil
}

func (c *DefaultCommandRunner) getAzureDevopsData(baseRepo models.Repo, pullNum int) (models.PullRequest, models.Repo, error) {
	if c.AzureDevopsPullGetter == nil {
		return models.PullRequest{}, models.Repo{}, errors.New("atlantis not configured to support Azure DevOps")
	}
	adPull, err := c.AzureDevopsPullGetter.GetPullRequest(baseRepo, pullNum)
	if err != nil {
		return models.PullRequest{}, models.Repo{}, errors.Wrap(err, "making pull request API call to Azure DevOps")
	}
	pull, _, headRepo, err := c.EventParser.ParseAzureDevopsPull(adPull)
	if err != nil {
		return pull, headRepo, errors.Wrap(err, "extracting required fields from comment data")
	}
	return pull, headRepo, nil
}

func (c *DefaultCommandRunner) buildLogger(repoFullName string, pullNum int) *logging.SimpleLogger {
	src := fmt.Sprintf("%s#%d", repoFullName, pullNum)
	return c.Logger.NewLogger(src, true, c.Logger.GetLevel())
}

func (c *DefaultCommandRunner) validateCtxAndComment(ctx *CommandContext) bool {
	if !c.AllowForkPRs && ctx.HeadRepo.Owner != ctx.BaseRepo.Owner {
		if c.SilenceForkPRErrors {
			return false
		}
		ctx.Log.Info("command was run on a fork pull request which is disallowed")
		if err := c.VCSClient.CreateComment(ctx.BaseRepo, ctx.Pull.Num, fmt.Sprintf("Atlantis commands can't be run on fork pull requests. To enable, set --%s  or, to disable this message, set --%s", c.AllowForkPRsFlag, c.SilenceForkPRErrorsFlag)); err != nil {
			ctx.Log.Err("unable to comment: %s", err)
		}
		return false
	}

	if ctx.Pull.State != models.OpenPullState {
		ctx.Log.Info("command was run on closed pull request")
		if err := c.VCSClient.CreateComment(ctx.BaseRepo, ctx.Pull.Num, "Atlantis commands can't be run on closed pull requests"); err != nil {
			ctx.Log.Err("unable to comment: %s", err)
		}
		return false
	}
	return true
}

func (c *DefaultCommandRunner) updatePull(ctx *CommandContext, command PullCommand, res CommandResult) {
	// Log if we got any errors or failures.
	if res.Error != nil {
		ctx.Log.Err(res.Error.Error())
	} else if res.Failure != "" {
		ctx.Log.Warn(res.Failure)
	}

	// HidePrevPlanComments will hide old comments left from previous plan runs to reduce
	// clutter in a pull/merge request. This will not delete the comment, since the
	// comment trail may be useful in auditing or backtracing problems.
	if c.HidePrevPlanComments {
		if err := c.VCSClient.HidePrevPlanComments(ctx.BaseRepo, ctx.Pull.Num); err != nil {
			ctx.Log.Err("unable to hide old comments: %s", err)
		}
	}

	comment := c.MarkdownRenderer.Render(res, command.CommandName(), ctx.Log.History.String(), command.IsVerbose(), ctx.BaseRepo.VCSHost.Type)
	if err := c.VCSClient.CreateComment(ctx.BaseRepo, ctx.Pull.Num, comment); err != nil {
		ctx.Log.Err("unable to comment: %s", err)
	}
}

// logPanics logs and creates a comment on the pull request for panics.
func (c *DefaultCommandRunner) logPanics(baseRepo models.Repo, pullNum int, logger logging.SimpleLogging) {
	if err := recover(); err != nil {
		stack := recovery.Stack(3)
		logger.Err("PANIC: %s\n%s", err, stack)
		if commentErr := c.VCSClient.CreateComment(
			baseRepo,
			pullNum,
			fmt.Sprintf("**Error: goroutine panic. This is a bug.**\n```\n%s\n%s```", err, stack),
		); commentErr != nil {
			logger.Err("unable to comment: %s", commentErr)
		}
	}
}

// deletePlans deletes all plans generated in this ctx.
func (c *DefaultCommandRunner) deletePlans(ctx *CommandContext) {
	pullDir, err := c.WorkingDir.GetPullDir(ctx.BaseRepo, ctx.Pull)
	if err != nil {
		ctx.Log.Err("getting pull dir: %s", err)
	}
	if err := c.PendingPlanFinder.DeletePlans(pullDir); err != nil {
		ctx.Log.Err("deleting pending plans: %s", err)
	}
}

func (c *DefaultCommandRunner) updateDB(ctx *CommandContext, pull models.PullRequest, results []models.ProjectResult) (models.PullStatus, error) {
	// Filter out results that errored due to the directory not existing. We
	// don't store these in the database because they would never be "apply-able"
	// and so the pull request would always have errors.
	var filtered []models.ProjectResult
	for _, r := range results {
		if _, ok := r.Error.(DirNotExistErr); ok {
			ctx.Log.Debug("ignoring error result from project at dir %q workspace %q because it is dir not exist error", r.RepoRelDir, r.Workspace)
			continue
		}
		filtered = append(filtered, r)
	}
	ctx.Log.Debug("updating DB with pull results")
	return c.DB.UpdatePullWithResults(pull, filtered)
}

// automergeEnabled returns true if automerging is enabled in this context.
func (c *DefaultCommandRunner) automergeEnabled(ctx *CommandContext, projectCmds []models.ProjectCommandContext) bool {
	// If the global automerge is set, we always automerge.
	return c.GlobalAutomerge ||
		// Otherwise we check if this repo is configured for automerging.
		(len(projectCmds) > 0 && projectCmds[0].AutomergeEnabled)
}

// parallelPlansEnabled returns true if parallel plans is enabled in this context.
func (c *DefaultCommandRunner) parallelPlansEnabled(ctx *CommandContext, projectCmds []models.ProjectCommandContext) bool {
	return len(projectCmds) > 0 && projectCmds[0].ParallelPlansEnabled
}

// automergeComment is the comment that gets posted when Atlantis automatically
// merges the PR.
var automergeComment = `Automatically merging because all plans have been successfully applied.`

// applyAllDisabledComment is posted when apply all commands (i.e. "atlantis apply")
// are disabled and an apply all command is issued.
var applyAllDisabledComment = "**Error:** Running `atlantis apply` without flags is disabled." +
	" You must specify which project to apply via the `-d <dir>`, `-w <workspace>` or `-p <project name>` flags."<|MERGE_RESOLUTION|>--- conflicted
+++ resolved
@@ -143,7 +143,11 @@
 		return
 	}
 
-<<<<<<< HEAD
+	// At this point we are sure Atlantis has work to do, so set commit status to pending
+	if err := c.CommitStatusUpdater.UpdateCombined(ctx.BaseRepo, ctx.Pull, models.PendingCommitStatus, models.PlanCommand); err != nil {
+		ctx.Log.Warn("unable to update commit status: %s", err)
+	}
+
 	// Run our plan commands in parallel if enabled
 	var result CommandResult
 	if c.parallelPlansEnabled(ctx, projectCmds) {
@@ -153,14 +157,6 @@
 		result = c.runProjectCmds(projectCmds, models.PlanCommand)
 	}
 
-=======
-	// At this point we are sure Atlantis has work to do, so set commit status to pending
-	if err := c.CommitStatusUpdater.UpdateCombined(ctx.BaseRepo, ctx.Pull, models.PendingCommitStatus, models.PlanCommand); err != nil {
-		ctx.Log.Warn("unable to update commit status: %s", err)
-	}
-
-	result := c.runProjectCmds(projectCmds, models.PlanCommand)
->>>>>>> 541d25d8
 	if c.automergeEnabled(ctx, projectCmds) && result.HasErrors() {
 		ctx.Log.Info("deleting plans because there were errors and automerge requires all plans succeed")
 		c.deletePlans(ctx)
